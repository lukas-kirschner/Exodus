use crate::TilesetManager;
use bevy::prelude::*;
use bevy::render::render_asset::RenderAssetUsages;
use bevy::render::render_resource::{Extent3d, TextureDimension, TextureFormat};
use bevy_egui::egui::{Pos2, TextureId};
use bevy_egui::{egui, EguiContexts};
use libexodus::tiles::AtlasIndex;
use std::collections::HashMap;

/// The size in pixels of all square EGUI textures
const EGUI_TEX_SIZE: usize = 32;

#[derive(Resource)]
pub struct EguiButtonTextures {
    pub textures: HashMap<AtlasIndex, (TextureId, egui::Vec2, egui::Rect)>,
}

impl FromWorld for EguiButtonTextures {
    fn from_world(_: &mut World) -> Self {
        EguiButtonTextures {
            textures: HashMap::new(),
        }
    }
}
/// Scale the given texture using Nearest Neighbor Interpolation
/// to match the TEXTURE_SIZE and create a new image.
///
/// # Returns
/// a tuple of the new handle to the scaled image and the texture size in pixels.
/// The resulting image is always square
fn scale_texture(
    uv: &Rect,
    assets: &mut Assets<Image>,
    texture_handle: &Handle<Image>,
) -> (Handle<Image>, usize) {
    let source_image = assets.get(texture_handle).unwrap();
    assert_eq!(
        uv.max.x - uv.min.x,
        uv.max.y - uv.min.y,
        "Expected square textures!"
    );
    assert_eq!(
        (uv.max.x - uv.min.x) * 16.,
        source_image.width() as f32,
        "Expected a source image width of {}, got {}",
        (uv.max.x - uv.min.x) * 16.,
        source_image.width()
    );
    debug_assert_eq!(
        (uv.max.x - uv.min.x).fract(),
        0.0,
        "Expected texture uv sizes to be an integer!"
    );
    let old_texture_size = (uv.max.x - uv.min.x) as usize;
    let ratio = old_texture_size as f64 / EGUI_TEX_SIZE as f64;
    let rgba_image = source_image
        .clone()
        .try_into_dynamic()
        .unwrap()
        .into_rgba8();
    let data = rgba_image.as_raw();
    let (data_w, data_h) = (
        source_image.size().x as usize * 4,
        source_image.size().y as usize,
    );
    assert_eq!(data_w * data_h, data.len());
    assert_eq!(
        source_image.texture_descriptor.format,
        TextureFormat::Rgba8UnormSrgb,
        "Image format {:?} expected! Got {:?} instead",
        TextureFormat::Rgba8UnormSrgb,
        source_image.texture_descriptor.format
    );
    let mut target_arr = Vec::with_capacity(EGUI_TEX_SIZE * EGUI_TEX_SIZE * 4);
    for y in 0..EGUI_TEX_SIZE {
        let py = (y as f64 * ratio).floor() as usize;
        let y_img = py + uv.min.y as usize;
        assert!(
            y_img < source_image.size().y as usize,
            "Y Index {} ({}) out of bounds! Height: {}",
            y_img,
            py,
            source_image.size().y
        );

        for x in 0..EGUI_TEX_SIZE {
            let px = (x as f64 * ratio).floor() as usize;
            let x_img = px + uv.min.x as usize;
            assert!(
                x_img < source_image.size().x as usize,
                "X Index {} on source UV ({},{})->({},{}) ({} * {} = {}) out of bounds! Width: {}",
                x_img,
                uv.min.x,
                uv.min.y,
                uv.max.x,
                uv.max.y,
                x,
                ratio,
                px,
                source_image.size().x
            );

            for offset in 0..4usize {
                let pixel = data[(x_img * 4) + offset + (data_w * y_img)];
                target_arr.push(pixel);
            }
        }
    }
    (
        assets.add(Image::new(
            Extent3d {
                width: EGUI_TEX_SIZE as u32,
                height: EGUI_TEX_SIZE as u32,
                depth_or_array_layers: 1,
            },
            TextureDimension::D2,
            target_arr,
<<<<<<< HEAD
            source_image.texture_descriptor.format,
=======
            image.texture_descriptor.format,
            RenderAssetUsages::default(),
>>>>>>> 6580c974
        )),
        EGUI_TEX_SIZE,
    )
}

fn convert(
    texture_atlas: &TextureAtlasLayout,
    texture_handle: &Handle<Image>,
    egui_ctx: &mut EguiContexts,
    atlas_index: &AtlasIndex,
    assets: &mut Assets<Image>,
) -> (TextureId, egui::Vec2, egui::Rect) {
    let rect: Rect = texture_atlas.textures[*atlas_index];
    let (handle, size) = scale_texture(&rect, assets, texture_handle);
    let uv: egui::Rect = egui::Rect::from_min_max(Pos2::new(0., 0.), Pos2::new(1., 1.));
    let rect_vec2: egui::Vec2 = egui::Vec2::new(size as f32, size as f32);
<<<<<<< HEAD
=======
    // Convert bevy::prelude::Image to bevy_egui::egui::TextureId?
    // handle.make_strong(assets); //TODO Memory leak?
    assert!(handle.is_strong(), "Memory Leak!");
>>>>>>> 6580c974
    let tex: TextureId = egui_ctx.add_image(handle);
    (tex, rect_vec2, uv)
}

/// Convert Bevy Textures to Egui Textures to show those on the buttons
pub fn atlas_to_egui_textures(
    tileset_manager: Res<TilesetManager>,
    mut commands: Commands,
    texture_atlases: Res<Assets<TextureAtlasLayout>>,
    mut egui_ctx: EguiContexts,
    mut assets: ResMut<Assets<Image>>,
) {
<<<<<<< HEAD
    let texture_atlas: &TextureAtlas = texture_atlases
        .get(&tileset_manager.current_handle())
        .expect(
            format!(
                "The texture atlas of the tile set {} has not yet been loaded!",
                tileset_manager.current_tileset
            )
            .as_str(),
        );
    assert_eq!(
        texture_atlas.size.x / 16.,
        tileset_manager.current_tileset.texture_size() as f32
    );
    let texture_handle: &Handle<Image> = &texture_atlas.texture;
=======
    let texture_atlas: &TextureAtlasLayout = texture_atlases
        .get(&texture_atlas_handle.current_atlas_handle())
        .expect("The atlas layout of the tile set has not yet been loaded!");
    let texture_handle: Handle<Image> = texture_atlas_handle.current_texture_handle();
>>>>>>> 6580c974
    let mut textures = HashMap::new();
    // Convert all available textures from the sprite sheet
    for atlas_index in 0..256 {
        textures.insert(
            atlas_index,
            convert(
                texture_atlas,
                &texture_handle,
                &mut egui_ctx,
                &atlas_index,
                &mut assets,
            ),
        );
    }
    commands.insert_resource(EguiButtonTextures { textures });
}<|MERGE_RESOLUTION|>--- conflicted
+++ resolved
@@ -115,12 +115,8 @@
             },
             TextureDimension::D2,
             target_arr,
-<<<<<<< HEAD
             source_image.texture_descriptor.format,
-=======
-            image.texture_descriptor.format,
             RenderAssetUsages::default(),
->>>>>>> 6580c974
         )),
         EGUI_TEX_SIZE,
     )
@@ -137,12 +133,7 @@
     let (handle, size) = scale_texture(&rect, assets, texture_handle);
     let uv: egui::Rect = egui::Rect::from_min_max(Pos2::new(0., 0.), Pos2::new(1., 1.));
     let rect_vec2: egui::Vec2 = egui::Vec2::new(size as f32, size as f32);
-<<<<<<< HEAD
-=======
-    // Convert bevy::prelude::Image to bevy_egui::egui::TextureId?
-    // handle.make_strong(assets); //TODO Memory leak?
     assert!(handle.is_strong(), "Memory Leak!");
->>>>>>> 6580c974
     let tex: TextureId = egui_ctx.add_image(handle);
     (tex, rect_vec2, uv)
 }
@@ -155,27 +146,14 @@
     mut egui_ctx: EguiContexts,
     mut assets: ResMut<Assets<Image>>,
 ) {
-<<<<<<< HEAD
-    let texture_atlas: &TextureAtlas = texture_atlases
-        .get(&tileset_manager.current_handle())
-        .expect(
-            format!(
-                "The texture atlas of the tile set {} has not yet been loaded!",
-                tileset_manager.current_tileset
-            )
-            .as_str(),
-        );
+    let texture_atlas: &TextureAtlasLayout = texture_atlases
+        .get(&tileset_manager.current_atlas_handle())
+        .expect("The atlas layout of the tile set has not yet been loaded!");
     assert_eq!(
         texture_atlas.size.x / 16.,
         tileset_manager.current_tileset.texture_size() as f32
     );
-    let texture_handle: &Handle<Image> = &texture_atlas.texture;
-=======
-    let texture_atlas: &TextureAtlasLayout = texture_atlases
-        .get(&texture_atlas_handle.current_atlas_handle())
-        .expect("The atlas layout of the tile set has not yet been loaded!");
-    let texture_handle: Handle<Image> = texture_atlas_handle.current_texture_handle();
->>>>>>> 6580c974
+    let texture_handle: Handle<Image> = tileset_manager.current_texture_handle();
     let mut textures = HashMap::new();
     // Convert all available textures from the sprite sheet
     for atlas_index in 0..256 {
