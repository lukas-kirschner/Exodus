--- conflicted
+++ resolved
@@ -18,12 +18,8 @@
 strum_macros = "0.25.2"
 bincode = "1.3.3"
 sha2 = "0.10.6"
-<<<<<<< HEAD
-bytebuffer = "0.2.1"
+bytebuffer = "2.1.1"
 regex = "1.9.3"
-=======
-bytebuffer = "2.1.1"
->>>>>>> b643569f
 
 [dependencies.chrono]
 version = "0.4.23"
